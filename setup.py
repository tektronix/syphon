--- conflicted
+++ resolved
@@ -62,11 +62,7 @@
     description='A data storage and management engine.',
     long_description=LONG_DESCRIPTION,
     long_description_content_type='text/markdown',
-<<<<<<< HEAD
-    url='https://github.com/ethall/syphon',
-=======
     url='https://github.com/tektronix/syphon',
->>>>>>> d7ac542a
     author='Evan Hall',
     license='MIT',
     classifiers=CLASSIFIERS,
