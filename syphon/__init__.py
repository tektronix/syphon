# flake8: noqa
"""syphon.__init__.py

   Copyright Keithley Instruments, LLC.
   Licensed under MIT (https://github.com/tektronix/syphon/blob/master/LICENSE)

"""
from ._cmdparser import get_parser
from .context import Context


<<<<<<< HEAD
__url__ = 'https://github.com/ethall/syphon'
=======
__url__ = 'https://github.com/tektronix/syphon'
>>>>>>> d7ac542a

__all__ = [
    'get_parser',
    'Context',
    '__url__',
    '__version__',
]

from ._version import get_versions
__version__ = get_versions()['version']
del get_versions<|MERGE_RESOLUTION|>--- conflicted
+++ resolved
@@ -9,11 +9,7 @@
 from .context import Context
 
 
-<<<<<<< HEAD
-__url__ = 'https://github.com/ethall/syphon'
-=======
 __url__ = 'https://github.com/tektronix/syphon'
->>>>>>> d7ac542a
 
 __all__ = [
     'get_parser',
